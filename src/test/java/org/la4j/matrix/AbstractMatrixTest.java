--- conflicted
+++ resolved
@@ -1611,34 +1611,6 @@
         Matrix k = h.power(1);
         assertEquals(h, k);
     }
-<<<<<<< HEAD
-=======
-
-    public void testInverse_2x2 () {
-        Matrix a = factory().createIdentityMatrix(2);
-        Matrix b = factory().createIdentityMatrix(2);
-
-        assertEquals(b, a.inverse(Matrices.DEFAULT_INVERTOR));
-    }
-
-    public void testInverse_1x1 () {
-        Matrix a = factory().createConstantMatrix(1, 1, -0.5);
-        Matrix b = factory().createConstantMatrix(1, 1, -2.0);
-
-        assertEquals(b, a.inverse(Matrices.DEFAULT_INVERTOR));
-    }
-
-    public void testInverseInverse_6x6 () {
-        Matrix a = factory().createMatrix(new double[][] {
-            {12, 3, 478, 235, 2, 6},
-            {82, 1, 2, 835, 12, 11},
-            {1, -37, 13, 8, 237, 63},
-            {51, 84, 2, -35, 9, 2},
-            {29, -4, -27, -46, 29, 4},
-            {-58, 939, 2, 59, 96, -5},
-        });
-        assertEquals(new MockMatrix(a), new MockMatrix(a.inverse(Matrices.DEFAULT_INVERTOR).inverse(Matrices.DEFAULT_INVERTOR)));
-    }
 
     public void testMax() {
         Matrix a = factory().createMatrix(new double[][]{
@@ -1721,11 +1693,4 @@
 
         assertEquals(0, a.minInRow(1));
     }
-
-
-
-
-
-
->>>>>>> 6ffef33d
 }